--- conflicted
+++ resolved
@@ -897,14 +897,10 @@
                 }
             };
 
-<<<<<<< HEAD
-            match self.tuf.update_delegation(delegation.role(), signed_meta) {
-=======
             match self
                 .tuf
-                .update_delegation(&targets_role, delegation.role(), signed_meta.clone())
+                .update_delegation(&targets_role, delegation.role(), signed_meta)
             {
->>>>>>> 09c24d43
                 Ok(_) => {
                     match self
                         .local
