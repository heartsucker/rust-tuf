extern crate data_encoding;
extern crate pem;
extern crate serde;
#[macro_use]
extern crate serde_derive;
extern crate serde_json as json;
extern crate tempdir;
extern crate tuf;
extern crate url;

use data_encoding::HEXLOWER;
<<<<<<< HEAD
use std::fs::{self, File, DirBuilder};
use std::io::Read;
use std::str;
=======
use std::fs::{self, File, DirEntry};
use std::io::{self, Read};
use std::path::{PathBuf, Path};
>>>>>>> 9caa6871
use tempdir::TempDir;
use tuf::{Tuf, Config, Error, RemoteRepo};
use tuf::meta::{Key, KeyValue, KeyType};
use url::Url;


fn load_vector_meta() -> String {
    let path = PathBuf::from(env!("CARGO_MANIFEST_DIR"))
        .join("tests")
        .join("tuf-test-vectors")
        .join("tuf")
        .join("vector-meta.json");
    let mut file = File::open(path).expect("couldn't open vector meta");
    let mut buf = String::new();
    file.read_to_string(&mut buf).expect("couldn't read vector meta");
    buf
}

#[derive(Deserialize)]
struct VectorMeta {
    vectors: Vec<VectorMetaEntry>,
}

#[derive(Deserialize)]
struct VectorMetaEntry {
    repo: String,
    error: Option<String>,
    is_success: bool,
    root_keys: Vec<RootKeyData>,
}

#[derive(Deserialize)]
struct RootKeyData {
    path: String,
    #[serde(rename = "type")]
    typ: String,
}

enum TestType {
    File,
    Http
}

fn ensure_empty(path: &Path) {
    if !path.is_dir() {
        panic!("Path wasn't a dir: {:?}", path)
    }

    let res = fs::read_dir(path).expect("couldn't read dir").collect::<Vec<io::Result<DirEntry>>>();
    if !res.is_empty() {
        panic!("Temp dir not empty: {:?}", res)
    }
    if !res.iter().all(|x| x.is_ok()) {
        panic!("Temp dir errors: {:?}", res)
    }
}

fn run_test_vector(test_path: &str, test_type: TestType, pin_root_keys: bool) {
    let temp_dir = TempDir::new("rust-tuf").expect("couldn't make temp dir");
    let temp_path = temp_dir.into_path();

    println!("Temp dir is: {:?}", temp_path);

    let vector_meta: VectorMeta = json::from_str(&load_vector_meta())
        .expect("couldn't deserializd meta");

    let test_vector = vector_meta.vectors
        .iter()
<<<<<<< HEAD
        .map(|k| {
            let mut file = File::open(format!("{}/keys/{}", vector_path, k.path))
                .expect("couldn't open file");
            let mut buf = Vec::new();
            file.read_to_end(&mut buf).expect("couldn't read key");

            let len = buf.len();
            if buf[len - 1] == b'\n' {
                buf.truncate(len - 1)
            }

            let key = str::from_utf8(&buf).expect("not utf-8").to_string();

            match k.typ.as_ref() {
                "ed25519" => {
                    let val = HEXLOWER.decode(key.as_bytes()).expect("key value not hex");
                    Key {
                        typ: KeyType::Ed25519,
                        value: KeyValue {
                            value: val,
                            original: key,
                            typ: KeyType::Ed25519,
                        },
                    }
                }
                "rsa" => {
                    let _pem = pem::parse(key.clone()).expect("key not in pem format");
                    Key {
                        typ: KeyType::Rsa,
                        value: KeyValue {
                            value: _pem.contents,
                            original: key,
                            typ: KeyType::Rsa,
                        },
                    }
                }
                x => panic!("unknown key type: {}", x),
            }
        })
        .collect();
=======
        .filter(|v| v.repo == test_path)
        .collect::<Vec<&VectorMetaEntry>>()
        .pop()
        .expect(format!("No repo named {}", test_path).as_str());
>>>>>>> 9caa6871

    let vector_path = PathBuf::from(env!("CARGO_MANIFEST_DIR"))
        .join("tests")
        .join("tuf-test-vectors")
        .join("tuf")
        .join(test_vector.repo.clone());

    println!("The test vector path is: {}",
             vector_path.to_string_lossy().into_owned());

    let config = match test_type {
        TestType::File => Config::build()
            .remote(RemoteRepo::File(vector_path.join("repo"))),
        TestType::Http => Config::build()
            .remote(RemoteRepo::Http(Url::parse(
                        &format!("http://localhost:8080/{}/repo", test_path)).expect("bad url"))),
    }.local_path(temp_path.clone())
        .finish()
        .expect("bad config");

    let tuf = if pin_root_keys {
        let root_keys = test_vector.root_keys
            .iter()
            .map(|k| {
                let file_path = vector_path.join("keys").join(k.path.clone());
                let mut file = File::open(file_path).expect("couldn't open file");
                let mut key = String::new();
                file.read_to_string(&mut key).expect("couldn't read key");

                match k.typ.as_ref() {
                    "ed25519" => {
                        let val = HEXLOWER.decode(key.replace("\n", "").as_ref())
                            .expect("key value not hex");
                        Key {
                            typ: KeyType::Ed25519,
                            value: KeyValue(val),
                        }
                    }
                    x => panic!("unknown key type: {}", x),
                }
            })
            .collect();
        Tuf::from_root_keys(root_keys, config)
    } else {
        Tuf::initialize(&temp_path)
            .expect("failed to initialize");
        fs::copy(vector_path.join("repo").join("1.root.json"),
                 temp_path.join("metadata").join("current").join("root.json"))
            .expect("failed to copy root.json");
        Tuf::new(config)
    };

    match (tuf, &test_vector.error) {
        (Ok(ref tuf), &None) => {
            // first time pulls remote
            assert_eq!(tuf.fetch_target("targets/file.txt").map(|_| ()), Ok(()));
            assert!(temp_path.join("targets").join("targets").join("file.txt").exists());
            // second time pulls local
            assert_eq!(tuf.fetch_target("targets/file.txt").map(|_| ()), Ok(()));
        }

        (Ok(ref tuf), &Some(ref err)) if err == &"TargetHashMismatch".to_string() => {
            assert_eq!(tuf.fetch_target("targets/file.txt").map(|_| ()),
                       Err(Error::UnavailableTarget));
        }

        (Ok(ref tuf), &Some(ref err)) if err == &"OversizedTarget".to_string() => {
            assert_eq!(tuf.fetch_target("targets/file.txt").map(|_| ()),
                       Err(Error::UnavailableTarget));
        }

        (Err(Error::ExpiredMetadata(ref role)), &Some(ref err))
            if err.starts_with("ExpiredMetadata::") => {
            assert!(err.to_lowercase()
                        .ends_with(role.to_string().as_str()),
                    format!("Role: {}, err: {}", role, err))
        }

        (Err(Error::UnmetThreshold(ref role)), &Some(ref err))
            if err.starts_with("UnmetThreshold::") => {
            assert!(err.to_lowercase()
                        .ends_with(role.to_string().as_str()),
                    format!("Role: {}, err: {}", role, err))
        }

        (Err(Error::MetadataHashMismatch(ref role)), &Some(ref err))
            if err.starts_with("MetadataHashMismatch::") => {
            assert!(err.to_lowercase()
                        .ends_with(role.to_string().as_str()),
                    format!("Role: {}, err: {}", role, err))
        }

        (Err(Error::OversizedMetadata(ref role)), &Some(ref err))
            if err.starts_with("OversizedMetadata::") => {
            assert!(err.to_lowercase()
                        .ends_with(role.to_string().as_str()),
                    format!("Role: {}, err: {}", role, err))
        }

        // we're using a json error because the threshold is checked in the deserializer
        // this may need to change in the future
        (Err(Error::Json(ref msg)), &Some(ref err)) if err.starts_with("IllegalThreshold::") => {
            let role = err.split("::").last().unwrap();

            assert!(msg.contains("threshold"),
                    format!("Role: {}, err: {}", role, err));
            assert!(err.to_lowercase()
                        .contains(role.to_lowercase().as_str()),
                    format!("Role: {}, err: {}", role, err))
        }

<<<<<<< HEAD
        x => panic!("Unexpected failures: {:?}", x),
    }
}

#[test]
fn vector_001() {
    run_test_vector("001")
}

#[test]
fn vector_002() {
    run_test_vector("002")
}

#[test]
fn vector_003() {
    run_test_vector("003")
}

#[test]
fn vector_004() {
    run_test_vector("004")
}

#[test]
fn vector_005() {
    run_test_vector("005")
}

#[test]
fn vector_006() {
    run_test_vector("006")
}

#[test]
fn vector_007() {
    run_test_vector("007")
}

#[test]
fn vector_008() {
    run_test_vector("008")
}

#[test]
fn vector_009() {
    run_test_vector("009")
}

#[test]
fn vector_010() {
    run_test_vector("010")
}

#[test]
fn vector_011() {
    run_test_vector("011")
}

#[test]
fn vector_012() {
    run_test_vector("012")
}

#[test]
fn vector_013() {
    run_test_vector("013")
}

#[test]
fn vector_014() {
    run_test_vector("014")
}

#[test]
fn vector_015() {
    run_test_vector("015")
}

#[test]
fn vector_016() {
    run_test_vector("016")
}

#[test]
fn vector_017() {
    run_test_vector("017")
}

#[test]
fn vector_018() {
    run_test_vector("018")
}
=======
        (Err(Error::NonUniqueSignatures(ref role)), &Some(ref err)) if err.starts_with("NonUniqueSignatures::") => {
            assert!(err.to_lowercase()
                        .ends_with(role.to_string().as_str()),
                    format!("Role: {}, err: {}", role, err))
        }
>>>>>>> 9caa6871

        (Ok(ref tuf), &Some(ref err)) if err == &"UnavailableTarget".to_string() => {
            assert_eq!(tuf.fetch_target("targets/file.txt").map(|_| ()),
                       Err(Error::UnavailableTarget));
        }

        (Ok(ref tuf), &Some(ref err))
            if err == &"UnmetThreshold::Delegation".to_string() => {
            assert_eq!(tuf.fetch_target("targets/file.txt").map(|_| ()), Err(Error::UnavailableTarget));
        }

        x => panic!("Unexpected failures: {:?}", x),
    }
    ensure_empty(&temp_path.join("temp"));
    if !test_vector.is_success {
        ensure_empty(&temp_path.join("targets"))
    }
}


macro_rules! test_cases {
    ($name: expr, $md: ident) => {
        mod $md {
            use $crate::{run_test_vector, TestType};

            #[test]
            fn file_pinned() {
                run_test_vector($name, TestType::File, true)
            }

            #[test]
            fn file_unpinned() {
                run_test_vector($name, TestType::File, false)
            }

            // TODO no idea how windows shell scipting works
            #[cfg(not(windows))]
            #[test]
            fn http_pinned() {
                run_test_vector($name, TestType::Http, true)
            }

            // TODO no idea how windows shell scipting works
            #[cfg(not(windows))]
            #[test]
            fn http_unpinned() {
                run_test_vector($name, TestType::Http, false)
            }
        }
    }
}

test_cases!("001", _001);
test_cases!("002", _002);
// test_cases!("003", _003);
// test_cases!("004", _004);
test_cases!("005", _005);
// test_cases!("006", _006);
test_cases!("007", _007);
test_cases!("008", _008);
test_cases!("009", _009);
test_cases!("010", _010);
test_cases!("011", _011);
test_cases!("012", _012);
test_cases!("013", _013);
test_cases!("014", _014);
test_cases!("015", _015);
test_cases!("016", _016);
test_cases!("017", _017);
test_cases!("018", _018);
test_cases!("019", _019);
test_cases!("020", _020);
test_cases!("021", _021);
test_cases!("022", _022);
test_cases!("023", _023);
test_cases!("024", _024);
test_cases!("025", _025);
test_cases!("026", _026);
// test_cases!("027", _027);
// test_cases!("028", _028);
test_cases!("029", _029);
test_cases!("030", _030);
test_cases!("031", _031);
test_cases!("032", _032);
test_cases!("033", _033);
test_cases!("034", _034);
// test_cases!("035", _035);
// test_cases!("036", _036);
test_cases!("037", _037);
test_cases!("038", _038);
test_cases!("039", _039);
test_cases!("040", _040);
// test_cases!("041", _041);
// test_cases!("042", _042);
// test_cases!("043", _043);
// test_cases!("044", _044);
test_cases!("045", _045);
test_cases!("046", _046);
test_cases!("047", _047);
test_cases!("048", _048);
test_cases!("049", _049);
test_cases!("050", _050);
test_cases!("051", _051);
test_cases!("052", _052);
test_cases!("053", _053);
test_cases!("054", _054);
test_cases!("055", _055);<|MERGE_RESOLUTION|>--- conflicted
+++ resolved
@@ -9,15 +9,10 @@
 extern crate url;
 
 use data_encoding::HEXLOWER;
-<<<<<<< HEAD
-use std::fs::{self, File, DirBuilder};
-use std::io::Read;
-use std::str;
-=======
 use std::fs::{self, File, DirEntry};
 use std::io::{self, Read};
 use std::path::{PathBuf, Path};
->>>>>>> 9caa6871
+use std::str;
 use tempdir::TempDir;
 use tuf::{Tuf, Config, Error, RemoteRepo};
 use tuf::meta::{Key, KeyValue, KeyType};
@@ -86,53 +81,10 @@
 
     let test_vector = vector_meta.vectors
         .iter()
-<<<<<<< HEAD
-        .map(|k| {
-            let mut file = File::open(format!("{}/keys/{}", vector_path, k.path))
-                .expect("couldn't open file");
-            let mut buf = Vec::new();
-            file.read_to_end(&mut buf).expect("couldn't read key");
-
-            let len = buf.len();
-            if buf[len - 1] == b'\n' {
-                buf.truncate(len - 1)
-            }
-
-            let key = str::from_utf8(&buf).expect("not utf-8").to_string();
-
-            match k.typ.as_ref() {
-                "ed25519" => {
-                    let val = HEXLOWER.decode(key.as_bytes()).expect("key value not hex");
-                    Key {
-                        typ: KeyType::Ed25519,
-                        value: KeyValue {
-                            value: val,
-                            original: key,
-                            typ: KeyType::Ed25519,
-                        },
-                    }
-                }
-                "rsa" => {
-                    let _pem = pem::parse(key.clone()).expect("key not in pem format");
-                    Key {
-                        typ: KeyType::Rsa,
-                        value: KeyValue {
-                            value: _pem.contents,
-                            original: key,
-                            typ: KeyType::Rsa,
-                        },
-                    }
-                }
-                x => panic!("unknown key type: {}", x),
-            }
-        })
-        .collect();
-=======
         .filter(|v| v.repo == test_path)
         .collect::<Vec<&VectorMetaEntry>>()
         .pop()
         .expect(format!("No repo named {}", test_path).as_str());
->>>>>>> 9caa6871
 
     let vector_path = PathBuf::from(env!("CARGO_MANIFEST_DIR"))
         .join("tests")
@@ -158,9 +110,17 @@
             .iter()
             .map(|k| {
                 let file_path = vector_path.join("keys").join(k.path.clone());
-                let mut file = File::open(file_path).expect("couldn't open file");
-                let mut key = String::new();
-                file.read_to_string(&mut key).expect("couldn't read key");
+                let mut file = File::open(file_path)
+                    .expect("couldn't open file");
+                let mut buf = Vec::new();
+                file.read_to_end(&mut buf).expect("couldn't read key");
+
+                let len = buf.len();
+                if buf[len - 1] == b'\n' {
+                    buf.truncate(len - 1)
+                }
+
+                let key = str::from_utf8(&buf).expect("not utf-8").to_string();
 
                 match k.typ.as_ref() {
                     "ed25519" => {
@@ -168,7 +128,23 @@
                             .expect("key value not hex");
                         Key {
                             typ: KeyType::Ed25519,
-                            value: KeyValue(val),
+                            value: KeyValue {
+                                typ: KeyType::Ed25519,   
+                                value: val,
+                                original: key,
+                            },
+                        }
+                    }
+                    "rsa" => {
+                        let val = pem::parse(key.clone())
+                            .expect("key value not pem");
+                        Key {
+                            typ: KeyType::Ed25519,
+                            value: KeyValue {
+                                typ: KeyType::Ed25519,   
+                                value: val.contents,
+                                original: key,
+                            },
                         }
                     }
                     x => panic!("unknown key type: {}", x),
@@ -244,107 +220,11 @@
                     format!("Role: {}, err: {}", role, err))
         }
 
-<<<<<<< HEAD
-        x => panic!("Unexpected failures: {:?}", x),
-    }
-}
-
-#[test]
-fn vector_001() {
-    run_test_vector("001")
-}
-
-#[test]
-fn vector_002() {
-    run_test_vector("002")
-}
-
-#[test]
-fn vector_003() {
-    run_test_vector("003")
-}
-
-#[test]
-fn vector_004() {
-    run_test_vector("004")
-}
-
-#[test]
-fn vector_005() {
-    run_test_vector("005")
-}
-
-#[test]
-fn vector_006() {
-    run_test_vector("006")
-}
-
-#[test]
-fn vector_007() {
-    run_test_vector("007")
-}
-
-#[test]
-fn vector_008() {
-    run_test_vector("008")
-}
-
-#[test]
-fn vector_009() {
-    run_test_vector("009")
-}
-
-#[test]
-fn vector_010() {
-    run_test_vector("010")
-}
-
-#[test]
-fn vector_011() {
-    run_test_vector("011")
-}
-
-#[test]
-fn vector_012() {
-    run_test_vector("012")
-}
-
-#[test]
-fn vector_013() {
-    run_test_vector("013")
-}
-
-#[test]
-fn vector_014() {
-    run_test_vector("014")
-}
-
-#[test]
-fn vector_015() {
-    run_test_vector("015")
-}
-
-#[test]
-fn vector_016() {
-    run_test_vector("016")
-}
-
-#[test]
-fn vector_017() {
-    run_test_vector("017")
-}
-
-#[test]
-fn vector_018() {
-    run_test_vector("018")
-}
-=======
         (Err(Error::NonUniqueSignatures(ref role)), &Some(ref err)) if err.starts_with("NonUniqueSignatures::") => {
             assert!(err.to_lowercase()
                         .ends_with(role.to_string().as_str()),
                     format!("Role: {}, err: {}", role, err))
         }
->>>>>>> 9caa6871
 
         (Ok(ref tuf), &Some(ref err)) if err == &"UnavailableTarget".to_string() => {
             assert_eq!(tuf.fetch_target("targets/file.txt").map(|_| ()),
@@ -399,10 +279,10 @@
 
 test_cases!("001", _001);
 test_cases!("002", _002);
-// test_cases!("003", _003);
-// test_cases!("004", _004);
+test_cases!("003", _003);
+test_cases!("004", _004);
 test_cases!("005", _005);
-// test_cases!("006", _006);
+test_cases!("006", _006);
 test_cases!("007", _007);
 test_cases!("008", _008);
 test_cases!("009", _009);
@@ -423,24 +303,24 @@
 test_cases!("024", _024);
 test_cases!("025", _025);
 test_cases!("026", _026);
-// test_cases!("027", _027);
-// test_cases!("028", _028);
+test_cases!("027", _027);
+test_cases!("028", _028);
 test_cases!("029", _029);
 test_cases!("030", _030);
 test_cases!("031", _031);
 test_cases!("032", _032);
 test_cases!("033", _033);
 test_cases!("034", _034);
-// test_cases!("035", _035);
-// test_cases!("036", _036);
+test_cases!("035", _035);
+test_cases!("036", _036);
 test_cases!("037", _037);
 test_cases!("038", _038);
 test_cases!("039", _039);
 test_cases!("040", _040);
-// test_cases!("041", _041);
-// test_cases!("042", _042);
-// test_cases!("043", _043);
-// test_cases!("044", _044);
+test_cases!("041", _041);
+test_cases!("042", _042);
+test_cases!("043", _043);
+test_cases!("044", _044);
 test_cases!("045", _045);
 test_cases!("046", _046);
 test_cases!("047", _047);
